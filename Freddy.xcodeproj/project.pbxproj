// !$*UTF8*$!
{
	archiveVersion = 1;
	classes = {
	};
	objectVersion = 46;
	objects = {

/* Begin PBXBuildFile section */
		1C67C7261C3B2446003D5A05 /* JSONEncodable.swift in Sources */ = {isa = PBXBuildFile; fileRef = 1C67C7251C3B2446003D5A05 /* JSONEncodable.swift */; };
		1C67C7271C3B27DA003D5A05 /* JSONEncodable.swift in Sources */ = {isa = PBXBuildFile; fileRef = 1C67C7251C3B2446003D5A05 /* JSONEncodable.swift */; };
		1C67C7281C3B27DC003D5A05 /* JSONEncodable.swift in Sources */ = {isa = PBXBuildFile; fileRef = 1C67C7251C3B2446003D5A05 /* JSONEncodable.swift */; };
		1C67C7291C3B27DD003D5A05 /* JSONEncodable.swift in Sources */ = {isa = PBXBuildFile; fileRef = 1C67C7251C3B2446003D5A05 /* JSONEncodable.swift */; };
		1C67C72B1C3B32A6003D5A05 /* JSONEncodableTests.swift in Sources */ = {isa = PBXBuildFile; fileRef = 1C67C72A1C3B32A6003D5A05 /* JSONEncodableTests.swift */; };
		3F70EA931C6D0D2B00972CEB /* JSONSerializing.swift in Sources */ = {isa = PBXBuildFile; fileRef = 3F70EA921C6D0D2B00972CEB /* JSONSerializing.swift */; };
		3F70EA941C6D0D3000972CEB /* JSONSerializing.swift in Sources */ = {isa = PBXBuildFile; fileRef = 3F70EA921C6D0D2B00972CEB /* JSONSerializing.swift */; };
		3F70EA951C6D0D3100972CEB /* JSONSerializing.swift in Sources */ = {isa = PBXBuildFile; fileRef = 3F70EA921C6D0D2B00972CEB /* JSONSerializing.swift */; };
		3F70EA961C6D0D3200972CEB /* JSONSerializing.swift in Sources */ = {isa = PBXBuildFile; fileRef = 3F70EA921C6D0D2B00972CEB /* JSONSerializing.swift */; };
		3F70EA981C6D0EC500972CEB /* JSONSerializingTests.swift in Sources */ = {isa = PBXBuildFile; fileRef = 3F70EA971C6D0EC500972CEB /* JSONSerializingTests.swift */; };
		3F70EA991C6D0EC500972CEB /* JSONSerializingTests.swift in Sources */ = {isa = PBXBuildFile; fileRef = 3F70EA971C6D0EC500972CEB /* JSONSerializingTests.swift */; };
		3F70EA9A1C6D0EC500972CEB /* JSONSerializingTests.swift in Sources */ = {isa = PBXBuildFile; fileRef = 3F70EA971C6D0EC500972CEB /* JSONSerializingTests.swift */; };
		DB6ADF231C23610B00D77BF1 /* Freddy.h in Headers */ = {isa = PBXBuildFile; fileRef = DB6ADF221C23610B00D77BF1 /* Freddy.h */; settings = {ATTRIBUTES = (Public, ); }; };
		DB6ADF2A1C23610B00D77BF1 /* Freddy.framework in Frameworks */ = {isa = PBXBuildFile; fileRef = DB6ADF1F1C23610B00D77BF1 /* Freddy.framework */; };
		DB6ADF481C23612000D77BF1 /* Freddy.framework in Frameworks */ = {isa = PBXBuildFile; fileRef = DB6ADF3E1C23612000D77BF1 /* Freddy.framework */; };
		DB6ADF641C23612A00D77BF1 /* Freddy.framework in Frameworks */ = {isa = PBXBuildFile; fileRef = DB6ADF5A1C23612900D77BF1 /* Freddy.framework */; };
		DB6ADF841C23625800D77BF1 /* Freddy.h in Headers */ = {isa = PBXBuildFile; fileRef = DB6ADF221C23610B00D77BF1 /* Freddy.h */; settings = {ATTRIBUTES = (Public, ); }; };
		DB6ADF851C23625800D77BF1 /* Freddy.h in Headers */ = {isa = PBXBuildFile; fileRef = DB6ADF221C23610B00D77BF1 /* Freddy.h */; settings = {ATTRIBUTES = (Public, ); }; };
		DB6ADF881C23627500D77BF1 /* Freddy.h in Headers */ = {isa = PBXBuildFile; fileRef = DB6ADF221C23610B00D77BF1 /* Freddy.h */; settings = {ATTRIBUTES = (Public, ); }; };
		DB6ADF901C2362E000D77BF1 /* JSON.swift in Sources */ = {isa = PBXBuildFile; fileRef = DB6ADF891C2362E000D77BF1 /* JSON.swift */; };
		DB6ADF911C2362E000D77BF1 /* JSON.swift in Sources */ = {isa = PBXBuildFile; fileRef = DB6ADF891C2362E000D77BF1 /* JSON.swift */; };
		DB6ADF921C2362E000D77BF1 /* JSON.swift in Sources */ = {isa = PBXBuildFile; fileRef = DB6ADF891C2362E000D77BF1 /* JSON.swift */; };
		DB6ADF931C2362E000D77BF1 /* JSON.swift in Sources */ = {isa = PBXBuildFile; fileRef = DB6ADF891C2362E000D77BF1 /* JSON.swift */; };
		DB6ADF941C2362E000D77BF1 /* JSONDecodable.swift in Sources */ = {isa = PBXBuildFile; fileRef = DB6ADF8A1C2362E000D77BF1 /* JSONDecodable.swift */; };
		DB6ADF951C2362E000D77BF1 /* JSONDecodable.swift in Sources */ = {isa = PBXBuildFile; fileRef = DB6ADF8A1C2362E000D77BF1 /* JSONDecodable.swift */; };
		DB6ADF961C2362E000D77BF1 /* JSONDecodable.swift in Sources */ = {isa = PBXBuildFile; fileRef = DB6ADF8A1C2362E000D77BF1 /* JSONDecodable.swift */; };
		DB6ADF971C2362E000D77BF1 /* JSONDecodable.swift in Sources */ = {isa = PBXBuildFile; fileRef = DB6ADF8A1C2362E000D77BF1 /* JSONDecodable.swift */; };
		DB6ADF981C2362E000D77BF1 /* JSONLiteralConvertible.swift in Sources */ = {isa = PBXBuildFile; fileRef = DB6ADF8B1C2362E000D77BF1 /* JSONLiteralConvertible.swift */; };
		DB6ADF991C2362E000D77BF1 /* JSONLiteralConvertible.swift in Sources */ = {isa = PBXBuildFile; fileRef = DB6ADF8B1C2362E000D77BF1 /* JSONLiteralConvertible.swift */; };
		DB6ADF9A1C2362E000D77BF1 /* JSONLiteralConvertible.swift in Sources */ = {isa = PBXBuildFile; fileRef = DB6ADF8B1C2362E000D77BF1 /* JSONLiteralConvertible.swift */; };
		DB6ADF9B1C2362E000D77BF1 /* JSONLiteralConvertible.swift in Sources */ = {isa = PBXBuildFile; fileRef = DB6ADF8B1C2362E000D77BF1 /* JSONLiteralConvertible.swift */; };
		DB6ADF9C1C2362E000D77BF1 /* JSONParser.swift in Sources */ = {isa = PBXBuildFile; fileRef = DB6ADF8C1C2362E000D77BF1 /* JSONParser.swift */; };
		DB6ADF9D1C2362E000D77BF1 /* JSONParser.swift in Sources */ = {isa = PBXBuildFile; fileRef = DB6ADF8C1C2362E000D77BF1 /* JSONParser.swift */; };
		DB6ADF9E1C2362E000D77BF1 /* JSONParser.swift in Sources */ = {isa = PBXBuildFile; fileRef = DB6ADF8C1C2362E000D77BF1 /* JSONParser.swift */; };
		DB6ADF9F1C2362E000D77BF1 /* JSONParser.swift in Sources */ = {isa = PBXBuildFile; fileRef = DB6ADF8C1C2362E000D77BF1 /* JSONParser.swift */; };
		DB6ADFA01C2362E000D77BF1 /* JSONParsing.swift in Sources */ = {isa = PBXBuildFile; fileRef = DB6ADF8D1C2362E000D77BF1 /* JSONParsing.swift */; };
		DB6ADFA11C2362E000D77BF1 /* JSONParsing.swift in Sources */ = {isa = PBXBuildFile; fileRef = DB6ADF8D1C2362E000D77BF1 /* JSONParsing.swift */; };
		DB6ADFA21C2362E000D77BF1 /* JSONParsing.swift in Sources */ = {isa = PBXBuildFile; fileRef = DB6ADF8D1C2362E000D77BF1 /* JSONParsing.swift */; };
		DB6ADFA31C2362E000D77BF1 /* JSONParsing.swift in Sources */ = {isa = PBXBuildFile; fileRef = DB6ADF8D1C2362E000D77BF1 /* JSONParsing.swift */; };
		DB6ADFA81C2362E000D77BF1 /* JSONSubscripting.swift in Sources */ = {isa = PBXBuildFile; fileRef = DB6ADF8F1C2362E000D77BF1 /* JSONSubscripting.swift */; };
		DB6ADFA91C2362E000D77BF1 /* JSONSubscripting.swift in Sources */ = {isa = PBXBuildFile; fileRef = DB6ADF8F1C2362E000D77BF1 /* JSONSubscripting.swift */; };
		DB6ADFAA1C2362E000D77BF1 /* JSONSubscripting.swift in Sources */ = {isa = PBXBuildFile; fileRef = DB6ADF8F1C2362E000D77BF1 /* JSONSubscripting.swift */; };
		DB6ADFAB1C2362E000D77BF1 /* JSONSubscripting.swift in Sources */ = {isa = PBXBuildFile; fileRef = DB6ADF8F1C2362E000D77BF1 /* JSONSubscripting.swift */; };
		DB6ADFB11C2362FF00D77BF1 /* JSONDecodableTests.swift in Sources */ = {isa = PBXBuildFile; fileRef = DB6ADFAC1C2362FF00D77BF1 /* JSONDecodableTests.swift */; };
		DB6ADFB21C2362FF00D77BF1 /* JSONDecodableTests.swift in Sources */ = {isa = PBXBuildFile; fileRef = DB6ADFAC1C2362FF00D77BF1 /* JSONDecodableTests.swift */; };
		DB6ADFB31C2362FF00D77BF1 /* JSONDecodableTests.swift in Sources */ = {isa = PBXBuildFile; fileRef = DB6ADFAC1C2362FF00D77BF1 /* JSONDecodableTests.swift */; };
		DB6ADFB41C2362FF00D77BF1 /* JSONParserTests.swift in Sources */ = {isa = PBXBuildFile; fileRef = DB6ADFAD1C2362FF00D77BF1 /* JSONParserTests.swift */; };
		DB6ADFB51C2362FF00D77BF1 /* JSONParserTests.swift in Sources */ = {isa = PBXBuildFile; fileRef = DB6ADFAD1C2362FF00D77BF1 /* JSONParserTests.swift */; };
		DB6ADFB61C2362FF00D77BF1 /* JSONParserTests.swift in Sources */ = {isa = PBXBuildFile; fileRef = DB6ADFAD1C2362FF00D77BF1 /* JSONParserTests.swift */; };
		DB6ADFB71C2362FF00D77BF1 /* JSONSubscriptTests.swift in Sources */ = {isa = PBXBuildFile; fileRef = DB6ADFAE1C2362FF00D77BF1 /* JSONSubscriptTests.swift */; };
		DB6ADFB81C2362FF00D77BF1 /* JSONSubscriptTests.swift in Sources */ = {isa = PBXBuildFile; fileRef = DB6ADFAE1C2362FF00D77BF1 /* JSONSubscriptTests.swift */; };
		DB6ADFB91C2362FF00D77BF1 /* JSONSubscriptTests.swift in Sources */ = {isa = PBXBuildFile; fileRef = DB6ADFAE1C2362FF00D77BF1 /* JSONSubscriptTests.swift */; };
		DB6ADFBA1C2362FF00D77BF1 /* JSONTypeTests.swift in Sources */ = {isa = PBXBuildFile; fileRef = DB6ADFAF1C2362FF00D77BF1 /* JSONTypeTests.swift */; };
		DB6ADFBB1C2362FF00D77BF1 /* JSONTypeTests.swift in Sources */ = {isa = PBXBuildFile; fileRef = DB6ADFAF1C2362FF00D77BF1 /* JSONTypeTests.swift */; };
		DB6ADFBC1C2362FF00D77BF1 /* JSONTypeTests.swift in Sources */ = {isa = PBXBuildFile; fileRef = DB6ADFAF1C2362FF00D77BF1 /* JSONTypeTests.swift */; };
		DB6ADFBD1C2362FF00D77BF1 /* Person.swift in Sources */ = {isa = PBXBuildFile; fileRef = DB6ADFB01C2362FF00D77BF1 /* Person.swift */; };
		DB6ADFBE1C2362FF00D77BF1 /* Person.swift in Sources */ = {isa = PBXBuildFile; fileRef = DB6ADFB01C2362FF00D77BF1 /* Person.swift */; };
		DB6ADFBF1C2362FF00D77BF1 /* Person.swift in Sources */ = {isa = PBXBuildFile; fileRef = DB6ADFB01C2362FF00D77BF1 /* Person.swift */; };
		DB6ADFC31C23631500D77BF1 /* sample.JSON in Resources */ = {isa = PBXBuildFile; fileRef = DB6ADFC11C23631500D77BF1 /* sample.JSON */; };
		DB6ADFC41C23631500D77BF1 /* sample.JSON in Resources */ = {isa = PBXBuildFile; fileRef = DB6ADFC11C23631500D77BF1 /* sample.JSON */; };
		DB6ADFC51C23631500D77BF1 /* sample.JSON in Resources */ = {isa = PBXBuildFile; fileRef = DB6ADFC11C23631500D77BF1 /* sample.JSON */; };
		DB6ADFC61C23631500D77BF1 /* sampleNoWhiteSpace.JSON in Resources */ = {isa = PBXBuildFile; fileRef = DB6ADFC21C23631500D77BF1 /* sampleNoWhiteSpace.JSON */; };
		DB6ADFC71C23631500D77BF1 /* sampleNoWhiteSpace.JSON in Resources */ = {isa = PBXBuildFile; fileRef = DB6ADFC21C23631500D77BF1 /* sampleNoWhiteSpace.JSON */; };
		DB6ADFC81C23631500D77BF1 /* sampleNoWhiteSpace.JSON in Resources */ = {isa = PBXBuildFile; fileRef = DB6ADFC21C23631500D77BF1 /* sampleNoWhiteSpace.JSON */; };
<<<<<<< HEAD
		DBF9D6271C3872BB0038E08E /* Benchmark.swift in Sources */ = {isa = PBXBuildFile; fileRef = DBF9D6261C3872BB0038E08E /* Benchmark.swift */; };
		DBF9D6281C3872BB0038E08E /* Benchmark.swift in Sources */ = {isa = PBXBuildFile; fileRef = DBF9D6261C3872BB0038E08E /* Benchmark.swift */; };
		DBF9D6291C3872BB0038E08E /* Benchmark.swift in Sources */ = {isa = PBXBuildFile; fileRef = DBF9D6261C3872BB0038E08E /* Benchmark.swift */; };
		DBF9D62B1C3872C70038E08E /* Benchmark in Resources */ = {isa = PBXBuildFile; fileRef = DBF9D62A1C3872C70038E08E /* Benchmark */; };
		DBF9D62C1C3872C70038E08E /* Benchmark in Resources */ = {isa = PBXBuildFile; fileRef = DBF9D62A1C3872C70038E08E /* Benchmark */; };
		DBF9D62D1C3872C70038E08E /* Benchmark in Resources */ = {isa = PBXBuildFile; fileRef = DBF9D62A1C3872C70038E08E /* Benchmark */; };
		DBF9D62E1C3872E40038E08E /* Card.m in Sources */ = {isa = PBXBuildFile; fileRef = DBF9D61C1C3872A20038E08E /* Card.m */; };
		DBF9D62F1C3872E40038E08E /* Card.swift in Sources */ = {isa = PBXBuildFile; fileRef = DBF9D61D1C3872A20038E08E /* Card.swift */; };
		DBF9D6301C3872E40038E08E /* CardSet.m in Sources */ = {isa = PBXBuildFile; fileRef = DBF9D61F1C3872A20038E08E /* CardSet.m */; };
		DBF9D6311C3872E40038E08E /* CardSet.swift in Sources */ = {isa = PBXBuildFile; fileRef = DBF9D6201C3872A20038E08E /* CardSet.swift */; };
		DBF9D6321C3872E40038E08E /* CardUtilities.m in Sources */ = {isa = PBXBuildFile; fileRef = DBF9D6221C3872A20038E08E /* CardUtilities.m */; };
		DBF9D6331C3872E40038E08E /* ReleaseDate.swift in Sources */ = {isa = PBXBuildFile; fileRef = DBF9D6241C3872A20038E08E /* ReleaseDate.swift */; };
		DBF9D6341C3872E50038E08E /* Card.m in Sources */ = {isa = PBXBuildFile; fileRef = DBF9D61C1C3872A20038E08E /* Card.m */; };
		DBF9D6351C3872E50038E08E /* Card.swift in Sources */ = {isa = PBXBuildFile; fileRef = DBF9D61D1C3872A20038E08E /* Card.swift */; };
		DBF9D6361C3872E50038E08E /* CardSet.m in Sources */ = {isa = PBXBuildFile; fileRef = DBF9D61F1C3872A20038E08E /* CardSet.m */; };
		DBF9D6371C3872E50038E08E /* CardSet.swift in Sources */ = {isa = PBXBuildFile; fileRef = DBF9D6201C3872A20038E08E /* CardSet.swift */; };
		DBF9D6381C3872E50038E08E /* CardUtilities.m in Sources */ = {isa = PBXBuildFile; fileRef = DBF9D6221C3872A20038E08E /* CardUtilities.m */; };
		DBF9D6391C3872E50038E08E /* ReleaseDate.swift in Sources */ = {isa = PBXBuildFile; fileRef = DBF9D6241C3872A20038E08E /* ReleaseDate.swift */; };
		DBF9D63A1C3872E50038E08E /* Card.m in Sources */ = {isa = PBXBuildFile; fileRef = DBF9D61C1C3872A20038E08E /* Card.m */; };
		DBF9D63B1C3872E50038E08E /* Card.swift in Sources */ = {isa = PBXBuildFile; fileRef = DBF9D61D1C3872A20038E08E /* Card.swift */; };
		DBF9D63C1C3872E50038E08E /* CardSet.m in Sources */ = {isa = PBXBuildFile; fileRef = DBF9D61F1C3872A20038E08E /* CardSet.m */; };
		DBF9D63D1C3872E50038E08E /* CardSet.swift in Sources */ = {isa = PBXBuildFile; fileRef = DBF9D6201C3872A20038E08E /* CardSet.swift */; };
		DBF9D63E1C3872E50038E08E /* CardUtilities.m in Sources */ = {isa = PBXBuildFile; fileRef = DBF9D6221C3872A20038E08E /* CardUtilities.m */; };
		DBF9D63F1C3872E50038E08E /* ReleaseDate.swift in Sources */ = {isa = PBXBuildFile; fileRef = DBF9D6241C3872A20038E08E /* ReleaseDate.swift */; };
=======
		DC194EB91C47D87B001D4569 /* JSONTests.swift in Sources */ = {isa = PBXBuildFile; fileRef = DC194EB81C47D87B001D4569 /* JSONTests.swift */; };
		E43B67DB1C59598700ACE390 /* JSONEncodingDetector.swift in Sources */ = {isa = PBXBuildFile; fileRef = E43B67DA1C59598700ACE390 /* JSONEncodingDetector.swift */; };
		E43B67DC1C59598700ACE390 /* JSONEncodingDetector.swift in Sources */ = {isa = PBXBuildFile; fileRef = E43B67DA1C59598700ACE390 /* JSONEncodingDetector.swift */; };
		E43B67DD1C59598700ACE390 /* JSONEncodingDetector.swift in Sources */ = {isa = PBXBuildFile; fileRef = E43B67DA1C59598700ACE390 /* JSONEncodingDetector.swift */; };
		E43B67DE1C59598700ACE390 /* JSONEncodingDetector.swift in Sources */ = {isa = PBXBuildFile; fileRef = E43B67DA1C59598700ACE390 /* JSONEncodingDetector.swift */; };
		E43B67E01C5962CD00ACE390 /* JSONEncodingDetectorTests.swift in Sources */ = {isa = PBXBuildFile; fileRef = E43B67DF1C5962CD00ACE390 /* JSONEncodingDetectorTests.swift */; };
		E43B67E11C5962CD00ACE390 /* JSONEncodingDetectorTests.swift in Sources */ = {isa = PBXBuildFile; fileRef = E43B67DF1C5962CD00ACE390 /* JSONEncodingDetectorTests.swift */; };
		E43B67E21C5962CD00ACE390 /* JSONEncodingDetectorTests.swift in Sources */ = {isa = PBXBuildFile; fileRef = E43B67DF1C5962CD00ACE390 /* JSONEncodingDetectorTests.swift */; };
>>>>>>> 7e4d7774
/* End PBXBuildFile section */

/* Begin PBXContainerItemProxy section */
		DB6ADF2B1C23610B00D77BF1 /* PBXContainerItemProxy */ = {
			isa = PBXContainerItemProxy;
			containerPortal = DB6ADF161C23610B00D77BF1 /* Project object */;
			proxyType = 1;
			remoteGlobalIDString = DB6ADF1E1C23610B00D77BF1;
			remoteInfo = Freddy;
		};
		DB6ADF491C23612000D77BF1 /* PBXContainerItemProxy */ = {
			isa = PBXContainerItemProxy;
			containerPortal = DB6ADF161C23610B00D77BF1 /* Project object */;
			proxyType = 1;
			remoteGlobalIDString = DB6ADF3D1C23612000D77BF1;
			remoteInfo = Freddy;
		};
		DB6ADF651C23612A00D77BF1 /* PBXContainerItemProxy */ = {
			isa = PBXContainerItemProxy;
			containerPortal = DB6ADF161C23610B00D77BF1 /* Project object */;
			proxyType = 1;
			remoteGlobalIDString = DB6ADF591C23612900D77BF1;
			remoteInfo = TVFreddy;
		};
		DBF9D6461C3875280038E08E /* PBXContainerItemProxy */ = {
			isa = PBXContainerItemProxy;
			containerPortal = DB6ADF161C23610B00D77BF1 /* Project object */;
			proxyType = 1;
			remoteGlobalIDString = DBF9D6401C3875100038E08E;
			remoteInfo = "Download Benchmark JSON";
		};
		DBF9D6481C38752B0038E08E /* PBXContainerItemProxy */ = {
			isa = PBXContainerItemProxy;
			containerPortal = DB6ADF161C23610B00D77BF1 /* Project object */;
			proxyType = 1;
			remoteGlobalIDString = DBF9D6401C3875100038E08E;
			remoteInfo = "Download Benchmark JSON";
		};
		DBF9D64A1C3875390038E08E /* PBXContainerItemProxy */ = {
			isa = PBXContainerItemProxy;
			containerPortal = DB6ADF161C23610B00D77BF1 /* Project object */;
			proxyType = 1;
			remoteGlobalIDString = DBF9D6401C3875100038E08E;
			remoteInfo = "Download Benchmark JSON";
		};
/* End PBXContainerItemProxy section */

/* Begin PBXFileReference section */
		1C67C7251C3B2446003D5A05 /* JSONEncodable.swift */ = {isa = PBXFileReference; fileEncoding = 4; lastKnownFileType = sourcecode.swift; path = JSONEncodable.swift; sourceTree = "<group>"; };
		1C67C72A1C3B32A6003D5A05 /* JSONEncodableTests.swift */ = {isa = PBXFileReference; fileEncoding = 4; lastKnownFileType = sourcecode.swift; path = JSONEncodableTests.swift; sourceTree = "<group>"; };
		3F70EA921C6D0D2B00972CEB /* JSONSerializing.swift */ = {isa = PBXFileReference; fileEncoding = 4; lastKnownFileType = sourcecode.swift; path = JSONSerializing.swift; sourceTree = "<group>"; };
		3F70EA971C6D0EC500972CEB /* JSONSerializingTests.swift */ = {isa = PBXFileReference; fileEncoding = 4; lastKnownFileType = sourcecode.swift; path = JSONSerializingTests.swift; sourceTree = "<group>"; };
		DB6ADF1F1C23610B00D77BF1 /* Freddy.framework */ = {isa = PBXFileReference; explicitFileType = wrapper.framework; includeInIndex = 0; path = Freddy.framework; sourceTree = BUILT_PRODUCTS_DIR; };
		DB6ADF221C23610B00D77BF1 /* Freddy.h */ = {isa = PBXFileReference; lastKnownFileType = sourcecode.c.h; path = Freddy.h; sourceTree = "<group>"; };
		DB6ADF241C23610B00D77BF1 /* Info.plist */ = {isa = PBXFileReference; lastKnownFileType = text.plist.xml; path = Info.plist; sourceTree = "<group>"; };
		DB6ADF291C23610B00D77BF1 /* MobileFreddyTests.xctest */ = {isa = PBXFileReference; explicitFileType = wrapper.cfbundle; includeInIndex = 0; path = MobileFreddyTests.xctest; sourceTree = BUILT_PRODUCTS_DIR; };
		DB6ADF301C23610B00D77BF1 /* Info.plist */ = {isa = PBXFileReference; lastKnownFileType = text.plist.xml; path = Info.plist; sourceTree = "<group>"; };
		DB6ADF3E1C23612000D77BF1 /* Freddy.framework */ = {isa = PBXFileReference; explicitFileType = wrapper.framework; includeInIndex = 0; path = Freddy.framework; sourceTree = BUILT_PRODUCTS_DIR; };
		DB6ADF471C23612000D77BF1 /* FreddyTests.xctest */ = {isa = PBXFileReference; explicitFileType = wrapper.cfbundle; includeInIndex = 0; path = FreddyTests.xctest; sourceTree = BUILT_PRODUCTS_DIR; };
		DB6ADF5A1C23612900D77BF1 /* Freddy.framework */ = {isa = PBXFileReference; explicitFileType = wrapper.framework; includeInIndex = 0; path = Freddy.framework; sourceTree = BUILT_PRODUCTS_DIR; };
		DB6ADF631C23612A00D77BF1 /* TVFreddyTests.xctest */ = {isa = PBXFileReference; explicitFileType = wrapper.cfbundle; includeInIndex = 0; path = TVFreddyTests.xctest; sourceTree = BUILT_PRODUCTS_DIR; };
		DB6ADF761C23613200D77BF1 /* Freddy.framework */ = {isa = PBXFileReference; explicitFileType = wrapper.framework; includeInIndex = 0; path = Freddy.framework; sourceTree = BUILT_PRODUCTS_DIR; };
		DB6ADF7F1C23617500D77BF1 /* Base.xcconfig */ = {isa = PBXFileReference; lastKnownFileType = text.xcconfig; path = Base.xcconfig; sourceTree = "<group>"; };
		DB6ADF801C23617500D77BF1 /* Debug.xcconfig */ = {isa = PBXFileReference; lastKnownFileType = text.xcconfig; path = Debug.xcconfig; sourceTree = "<group>"; };
		DB6ADF811C23617500D77BF1 /* Framework.xcconfig */ = {isa = PBXFileReference; lastKnownFileType = text.xcconfig; path = Framework.xcconfig; sourceTree = "<group>"; };
		DB6ADF821C23617500D77BF1 /* Release.xcconfig */ = {isa = PBXFileReference; lastKnownFileType = text.xcconfig; path = Release.xcconfig; sourceTree = "<group>"; };
		DB6ADF831C23617500D77BF1 /* Tests.xcconfig */ = {isa = PBXFileReference; lastKnownFileType = text.xcconfig; path = Tests.xcconfig; sourceTree = "<group>"; };
		DB6ADF891C2362E000D77BF1 /* JSON.swift */ = {isa = PBXFileReference; fileEncoding = 4; lastKnownFileType = sourcecode.swift; path = JSON.swift; sourceTree = "<group>"; };
		DB6ADF8A1C2362E000D77BF1 /* JSONDecodable.swift */ = {isa = PBXFileReference; fileEncoding = 4; lastKnownFileType = sourcecode.swift; path = JSONDecodable.swift; sourceTree = "<group>"; };
		DB6ADF8B1C2362E000D77BF1 /* JSONLiteralConvertible.swift */ = {isa = PBXFileReference; fileEncoding = 4; lastKnownFileType = sourcecode.swift; path = JSONLiteralConvertible.swift; sourceTree = "<group>"; };
		DB6ADF8C1C2362E000D77BF1 /* JSONParser.swift */ = {isa = PBXFileReference; fileEncoding = 4; lastKnownFileType = sourcecode.swift; path = JSONParser.swift; sourceTree = "<group>"; };
		DB6ADF8D1C2362E000D77BF1 /* JSONParsing.swift */ = {isa = PBXFileReference; fileEncoding = 4; lastKnownFileType = sourcecode.swift; path = JSONParsing.swift; sourceTree = "<group>"; };
		DB6ADF8F1C2362E000D77BF1 /* JSONSubscripting.swift */ = {isa = PBXFileReference; fileEncoding = 4; lastKnownFileType = sourcecode.swift; path = JSONSubscripting.swift; sourceTree = "<group>"; };
		DB6ADFAC1C2362FF00D77BF1 /* JSONDecodableTests.swift */ = {isa = PBXFileReference; fileEncoding = 4; lastKnownFileType = sourcecode.swift; path = JSONDecodableTests.swift; sourceTree = "<group>"; };
		DB6ADFAD1C2362FF00D77BF1 /* JSONParserTests.swift */ = {isa = PBXFileReference; fileEncoding = 4; lastKnownFileType = sourcecode.swift; path = JSONParserTests.swift; sourceTree = "<group>"; };
		DB6ADFAE1C2362FF00D77BF1 /* JSONSubscriptTests.swift */ = {isa = PBXFileReference; fileEncoding = 4; lastKnownFileType = sourcecode.swift; path = JSONSubscriptTests.swift; sourceTree = "<group>"; };
		DB6ADFAF1C2362FF00D77BF1 /* JSONTypeTests.swift */ = {isa = PBXFileReference; fileEncoding = 4; lastKnownFileType = sourcecode.swift; path = JSONTypeTests.swift; sourceTree = "<group>"; };
		DB6ADFB01C2362FF00D77BF1 /* Person.swift */ = {isa = PBXFileReference; fileEncoding = 4; lastKnownFileType = sourcecode.swift; path = Person.swift; sourceTree = "<group>"; };
		DB6ADFC11C23631500D77BF1 /* sample.JSON */ = {isa = PBXFileReference; fileEncoding = 4; lastKnownFileType = text.json; path = sample.JSON; sourceTree = "<group>"; };
		DB6ADFC21C23631500D77BF1 /* sampleNoWhiteSpace.JSON */ = {isa = PBXFileReference; fileEncoding = 4; lastKnownFileType = text.json; path = sampleNoWhiteSpace.JSON; sourceTree = "<group>"; };
<<<<<<< HEAD
		DBF9D61B1C3872A20038E08E /* Card.h */ = {isa = PBXFileReference; lastKnownFileType = sourcecode.c.h; path = Card.h; sourceTree = "<group>"; };
		DBF9D61C1C3872A20038E08E /* Card.m */ = {isa = PBXFileReference; lastKnownFileType = sourcecode.c.objc; path = Card.m; sourceTree = "<group>"; };
		DBF9D61D1C3872A20038E08E /* Card.swift */ = {isa = PBXFileReference; lastKnownFileType = sourcecode.swift; path = Card.swift; sourceTree = "<group>"; };
		DBF9D61E1C3872A20038E08E /* CardSet.h */ = {isa = PBXFileReference; lastKnownFileType = sourcecode.c.h; path = CardSet.h; sourceTree = "<group>"; };
		DBF9D61F1C3872A20038E08E /* CardSet.m */ = {isa = PBXFileReference; lastKnownFileType = sourcecode.c.objc; path = CardSet.m; sourceTree = "<group>"; };
		DBF9D6201C3872A20038E08E /* CardSet.swift */ = {isa = PBXFileReference; lastKnownFileType = sourcecode.swift; path = CardSet.swift; sourceTree = "<group>"; };
		DBF9D6211C3872A20038E08E /* CardUtilities.h */ = {isa = PBXFileReference; lastKnownFileType = sourcecode.c.h; path = CardUtilities.h; sourceTree = "<group>"; };
		DBF9D6221C3872A20038E08E /* CardUtilities.m */ = {isa = PBXFileReference; lastKnownFileType = sourcecode.c.objc; path = CardUtilities.m; sourceTree = "<group>"; };
		DBF9D6231C3872A20038E08E /* FreddyTests-Bridging-Header.h */ = {isa = PBXFileReference; lastKnownFileType = sourcecode.c.h; path = "FreddyTests-Bridging-Header.h"; sourceTree = "<group>"; };
		DBF9D6241C3872A20038E08E /* ReleaseDate.swift */ = {isa = PBXFileReference; lastKnownFileType = sourcecode.swift; path = ReleaseDate.swift; sourceTree = "<group>"; };
		DBF9D6261C3872BB0038E08E /* Benchmark.swift */ = {isa = PBXFileReference; fileEncoding = 4; lastKnownFileType = sourcecode.swift; path = Benchmark.swift; sourceTree = "<group>"; };
		DBF9D62A1C3872C70038E08E /* Benchmark */ = {isa = PBXFileReference; lastKnownFileType = folder; path = Benchmark; sourceTree = "<group>"; };
=======
		DC194EB81C47D87B001D4569 /* JSONTests.swift */ = {isa = PBXFileReference; fileEncoding = 4; lastKnownFileType = sourcecode.swift; path = JSONTests.swift; sourceTree = "<group>"; };
		E43B67DA1C59598700ACE390 /* JSONEncodingDetector.swift */ = {isa = PBXFileReference; fileEncoding = 4; lastKnownFileType = sourcecode.swift; path = JSONEncodingDetector.swift; sourceTree = "<group>"; };
		E43B67DF1C5962CD00ACE390 /* JSONEncodingDetectorTests.swift */ = {isa = PBXFileReference; fileEncoding = 4; lastKnownFileType = sourcecode.swift; path = JSONEncodingDetectorTests.swift; sourceTree = "<group>"; };
>>>>>>> 7e4d7774
/* End PBXFileReference section */

/* Begin PBXFrameworksBuildPhase section */
		DB6ADF1B1C23610B00D77BF1 /* Frameworks */ = {
			isa = PBXFrameworksBuildPhase;
			buildActionMask = 2147483647;
			files = (
			);
			runOnlyForDeploymentPostprocessing = 0;
		};
		DB6ADF261C23610B00D77BF1 /* Frameworks */ = {
			isa = PBXFrameworksBuildPhase;
			buildActionMask = 2147483647;
			files = (
				DB6ADF2A1C23610B00D77BF1 /* Freddy.framework in Frameworks */,
			);
			runOnlyForDeploymentPostprocessing = 0;
		};
		DB6ADF3A1C23612000D77BF1 /* Frameworks */ = {
			isa = PBXFrameworksBuildPhase;
			buildActionMask = 2147483647;
			files = (
			);
			runOnlyForDeploymentPostprocessing = 0;
		};
		DB6ADF441C23612000D77BF1 /* Frameworks */ = {
			isa = PBXFrameworksBuildPhase;
			buildActionMask = 2147483647;
			files = (
				DB6ADF481C23612000D77BF1 /* Freddy.framework in Frameworks */,
			);
			runOnlyForDeploymentPostprocessing = 0;
		};
		DB6ADF561C23612900D77BF1 /* Frameworks */ = {
			isa = PBXFrameworksBuildPhase;
			buildActionMask = 2147483647;
			files = (
			);
			runOnlyForDeploymentPostprocessing = 0;
		};
		DB6ADF601C23612A00D77BF1 /* Frameworks */ = {
			isa = PBXFrameworksBuildPhase;
			buildActionMask = 2147483647;
			files = (
				DB6ADF641C23612A00D77BF1 /* Freddy.framework in Frameworks */,
			);
			runOnlyForDeploymentPostprocessing = 0;
		};
		DB6ADF721C23613200D77BF1 /* Frameworks */ = {
			isa = PBXFrameworksBuildPhase;
			buildActionMask = 2147483647;
			files = (
			);
			runOnlyForDeploymentPostprocessing = 0;
		};
/* End PBXFrameworksBuildPhase section */

/* Begin PBXGroup section */
		DB6ADF151C23610B00D77BF1 = {
			isa = PBXGroup;
			children = (
				DB6ADF7E1C23617500D77BF1 /* Configurations */,
				DB6ADF211C23610B00D77BF1 /* Freddy */,
				DB6ADF2D1C23610B00D77BF1 /* FreddyTests */,
				DB6ADF201C23610B00D77BF1 /* Products */,
			);
			sourceTree = "<group>";
		};
		DB6ADF201C23610B00D77BF1 /* Products */ = {
			isa = PBXGroup;
			children = (
				DB6ADF1F1C23610B00D77BF1 /* Freddy.framework */,
				DB6ADF291C23610B00D77BF1 /* MobileFreddyTests.xctest */,
				DB6ADF3E1C23612000D77BF1 /* Freddy.framework */,
				DB6ADF471C23612000D77BF1 /* FreddyTests.xctest */,
				DB6ADF5A1C23612900D77BF1 /* Freddy.framework */,
				DB6ADF631C23612A00D77BF1 /* TVFreddyTests.xctest */,
				DB6ADF761C23613200D77BF1 /* Freddy.framework */,
			);
			name = Products;
			sourceTree = "<group>";
		};
		DB6ADF211C23610B00D77BF1 /* Freddy */ = {
			isa = PBXGroup;
			children = (
				DB6ADF221C23610B00D77BF1 /* Freddy.h */,
				DB6ADF891C2362E000D77BF1 /* JSON.swift */,
				DB6ADF8A1C2362E000D77BF1 /* JSONDecodable.swift */,
				1C67C7251C3B2446003D5A05 /* JSONEncodable.swift */,
				DB6ADF8B1C2362E000D77BF1 /* JSONLiteralConvertible.swift */,
				DB6ADF8C1C2362E000D77BF1 /* JSONParser.swift */,
				DB6ADF8D1C2362E000D77BF1 /* JSONParsing.swift */,
				3F70EA921C6D0D2B00972CEB /* JSONSerializing.swift */,
				DB6ADF8F1C2362E000D77BF1 /* JSONSubscripting.swift */,
				E43B67DA1C59598700ACE390 /* JSONEncodingDetector.swift */,
				DB6ADF241C23610B00D77BF1 /* Info.plist */,
			);
			name = Freddy;
			path = Sources;
			sourceTree = "<group>";
		};
		DB6ADF2D1C23610B00D77BF1 /* FreddyTests */ = {
			isa = PBXGroup;
			children = (
				DC194EB81C47D87B001D4569 /* JSONTests.swift */,
				DB6ADFAC1C2362FF00D77BF1 /* JSONDecodableTests.swift */,
				1C67C72A1C3B32A6003D5A05 /* JSONEncodableTests.swift */,
				DB6ADFAD1C2362FF00D77BF1 /* JSONParserTests.swift */,
				3F70EA971C6D0EC500972CEB /* JSONSerializingTests.swift */,
				DB6ADFAE1C2362FF00D77BF1 /* JSONSubscriptTests.swift */,
				DB6ADFAF1C2362FF00D77BF1 /* JSONTypeTests.swift */,
<<<<<<< HEAD
				DBF9D6261C3872BB0038E08E /* Benchmark.swift */,
				DBF9D62A1C3872C70038E08E /* Benchmark */,
=======
				E43B67DF1C5962CD00ACE390 /* JSONEncodingDetectorTests.swift */,
>>>>>>> 7e4d7774
				DB6ADFC01C23630500D77BF1 /* Fixtures */,
				DBF9D6251C3872A40038E08E /* Supporting Files */,
			);
			name = FreddyTests;
			path = Tests;
			sourceTree = "<group>";
		};
		DB6ADF7E1C23617500D77BF1 /* Configurations */ = {
			isa = PBXGroup;
			children = (
				DB6ADF7F1C23617500D77BF1 /* Base.xcconfig */,
				DB6ADF801C23617500D77BF1 /* Debug.xcconfig */,
				DB6ADF811C23617500D77BF1 /* Framework.xcconfig */,
				DB6ADF821C23617500D77BF1 /* Release.xcconfig */,
				DB6ADF831C23617500D77BF1 /* Tests.xcconfig */,
			);
			path = Configurations;
			sourceTree = "<group>";
		};
		DB6ADFC01C23630500D77BF1 /* Fixtures */ = {
			isa = PBXGroup;
			children = (
				DB6ADFB01C2362FF00D77BF1 /* Person.swift */,
				DB6ADFC11C23631500D77BF1 /* sample.JSON */,
				DB6ADFC21C23631500D77BF1 /* sampleNoWhiteSpace.JSON */,
				DBF9D61B1C3872A20038E08E /* Card.h */,
				DBF9D61C1C3872A20038E08E /* Card.m */,
				DBF9D61D1C3872A20038E08E /* Card.swift */,
				DBF9D61E1C3872A20038E08E /* CardSet.h */,
				DBF9D61F1C3872A20038E08E /* CardSet.m */,
				DBF9D6201C3872A20038E08E /* CardSet.swift */,
				DBF9D6211C3872A20038E08E /* CardUtilities.h */,
				DBF9D6221C3872A20038E08E /* CardUtilities.m */,
				DBF9D6241C3872A20038E08E /* ReleaseDate.swift */,
			);
			name = Fixtures;
			sourceTree = "<group>";
		};
		DBF9D6251C3872A40038E08E /* Supporting Files */ = {
			isa = PBXGroup;
			children = (
				DBF9D6231C3872A20038E08E /* FreddyTests-Bridging-Header.h */,
				DB6ADF301C23610B00D77BF1 /* Info.plist */,
			);
			name = "Supporting Files";
			sourceTree = "<group>";
		};
/* End PBXGroup section */

/* Begin PBXHeadersBuildPhase section */
		DB6ADF1C1C23610B00D77BF1 /* Headers */ = {
			isa = PBXHeadersBuildPhase;
			buildActionMask = 2147483647;
			files = (
				DB6ADF231C23610B00D77BF1 /* Freddy.h in Headers */,
			);
			runOnlyForDeploymentPostprocessing = 0;
		};
		DB6ADF3B1C23612000D77BF1 /* Headers */ = {
			isa = PBXHeadersBuildPhase;
			buildActionMask = 2147483647;
			files = (
				DB6ADF881C23627500D77BF1 /* Freddy.h in Headers */,
			);
			runOnlyForDeploymentPostprocessing = 0;
		};
		DB6ADF571C23612900D77BF1 /* Headers */ = {
			isa = PBXHeadersBuildPhase;
			buildActionMask = 2147483647;
			files = (
				DB6ADF841C23625800D77BF1 /* Freddy.h in Headers */,
			);
			runOnlyForDeploymentPostprocessing = 0;
		};
		DB6ADF731C23613200D77BF1 /* Headers */ = {
			isa = PBXHeadersBuildPhase;
			buildActionMask = 2147483647;
			files = (
				DB6ADF851C23625800D77BF1 /* Freddy.h in Headers */,
			);
			runOnlyForDeploymentPostprocessing = 0;
		};
/* End PBXHeadersBuildPhase section */

/* Begin PBXLegacyTarget section */
		DBF9D6401C3875100038E08E /* Download Benchmark JSON */ = {
			isa = PBXLegacyTarget;
			buildArgumentsString = "$(ACTION)";
			buildConfigurationList = DBF9D6431C3875100038E08E /* Build configuration list for PBXLegacyTarget "Download Benchmark JSON" */;
			buildPhases = (
			);
			buildToolPath = /usr/bin/make;
			buildWorkingDirectory = "$(PROJECT_DIR)/FreddyTests";
			dependencies = (
			);
			name = "Download Benchmark JSON";
			passBuildSettingsInEnvironment = 1;
			productName = "Download Benchmark JSON";
		};
/* End PBXLegacyTarget section */

/* Begin PBXNativeTarget section */
		DB6ADF1E1C23610B00D77BF1 /* MobileFreddy */ = {
			isa = PBXNativeTarget;
			buildConfigurationList = DB6ADF331C23610B00D77BF1 /* Build configuration list for PBXNativeTarget "MobileFreddy" */;
			buildPhases = (
				DB6ADF1A1C23610B00D77BF1 /* Sources */,
				DB6ADF1B1C23610B00D77BF1 /* Frameworks */,
				DB6ADF1C1C23610B00D77BF1 /* Headers */,
				DB6ADF1D1C23610B00D77BF1 /* Resources */,
			);
			buildRules = (
			);
			dependencies = (
			);
			name = MobileFreddy;
			productName = Freddy;
			productReference = DB6ADF1F1C23610B00D77BF1 /* Freddy.framework */;
			productType = "com.apple.product-type.framework";
		};
		DB6ADF281C23610B00D77BF1 /* MobileFreddyTests */ = {
			isa = PBXNativeTarget;
			buildConfigurationList = DB6ADF361C23610B00D77BF1 /* Build configuration list for PBXNativeTarget "MobileFreddyTests" */;
			buildPhases = (
				DB6ADF251C23610B00D77BF1 /* Sources */,
				DB6ADF261C23610B00D77BF1 /* Frameworks */,
				DB6ADF271C23610B00D77BF1 /* Resources */,
			);
			buildRules = (
			);
			dependencies = (
				DB6ADF2C1C23610B00D77BF1 /* PBXTargetDependency */,
				DBF9D6491C38752B0038E08E /* PBXTargetDependency */,
			);
			name = MobileFreddyTests;
			productName = FreddyTests;
			productReference = DB6ADF291C23610B00D77BF1 /* MobileFreddyTests.xctest */;
			productType = "com.apple.product-type.bundle.unit-test";
		};
		DB6ADF3D1C23612000D77BF1 /* Freddy */ = {
			isa = PBXNativeTarget;
			buildConfigurationList = DB6ADF4F1C23612000D77BF1 /* Build configuration list for PBXNativeTarget "Freddy" */;
			buildPhases = (
				DB6ADF391C23612000D77BF1 /* Sources */,
				DB6ADF3A1C23612000D77BF1 /* Frameworks */,
				DB6ADF3B1C23612000D77BF1 /* Headers */,
				DB6ADF3C1C23612000D77BF1 /* Resources */,
			);
			buildRules = (
			);
			dependencies = (
			);
			name = Freddy;
			productName = Freddy;
			productReference = DB6ADF3E1C23612000D77BF1 /* Freddy.framework */;
			productType = "com.apple.product-type.framework";
		};
		DB6ADF461C23612000D77BF1 /* FreddyTests */ = {
			isa = PBXNativeTarget;
			buildConfigurationList = DB6ADF521C23612000D77BF1 /* Build configuration list for PBXNativeTarget "FreddyTests" */;
			buildPhases = (
				DB6ADF431C23612000D77BF1 /* Sources */,
				DB6ADF441C23612000D77BF1 /* Frameworks */,
				DB6ADF451C23612000D77BF1 /* Resources */,
			);
			buildRules = (
			);
			dependencies = (
				DB6ADF4A1C23612000D77BF1 /* PBXTargetDependency */,
				DBF9D6471C3875280038E08E /* PBXTargetDependency */,
			);
			name = FreddyTests;
			productName = FreddyTests;
			productReference = DB6ADF471C23612000D77BF1 /* FreddyTests.xctest */;
			productType = "com.apple.product-type.bundle.unit-test";
		};
		DB6ADF591C23612900D77BF1 /* TVFreddy */ = {
			isa = PBXNativeTarget;
			buildConfigurationList = DB6ADF6B1C23612A00D77BF1 /* Build configuration list for PBXNativeTarget "TVFreddy" */;
			buildPhases = (
				DB6ADF551C23612900D77BF1 /* Sources */,
				DB6ADF561C23612900D77BF1 /* Frameworks */,
				DB6ADF571C23612900D77BF1 /* Headers */,
				DB6ADF581C23612900D77BF1 /* Resources */,
			);
			buildRules = (
			);
			dependencies = (
			);
			name = TVFreddy;
			productName = TVFreddy;
			productReference = DB6ADF5A1C23612900D77BF1 /* Freddy.framework */;
			productType = "com.apple.product-type.framework";
		};
		DB6ADF621C23612A00D77BF1 /* TVFreddyTests */ = {
			isa = PBXNativeTarget;
			buildConfigurationList = DB6ADF6E1C23612A00D77BF1 /* Build configuration list for PBXNativeTarget "TVFreddyTests" */;
			buildPhases = (
				DB6ADF5F1C23612A00D77BF1 /* Sources */,
				DB6ADF601C23612A00D77BF1 /* Frameworks */,
				DB6ADF611C23612A00D77BF1 /* Resources */,
			);
			buildRules = (
			);
			dependencies = (
				DB6ADF661C23612A00D77BF1 /* PBXTargetDependency */,
				DBF9D64B1C3875390038E08E /* PBXTargetDependency */,
			);
			name = TVFreddyTests;
			productName = TVFreddyTests;
			productReference = DB6ADF631C23612A00D77BF1 /* TVFreddyTests.xctest */;
			productType = "com.apple.product-type.bundle.unit-test";
		};
		DB6ADF751C23613200D77BF1 /* NanoFreddy */ = {
			isa = PBXNativeTarget;
			buildConfigurationList = DB6ADF7B1C23613200D77BF1 /* Build configuration list for PBXNativeTarget "NanoFreddy" */;
			buildPhases = (
				DB6ADF711C23613200D77BF1 /* Sources */,
				DB6ADF721C23613200D77BF1 /* Frameworks */,
				DB6ADF731C23613200D77BF1 /* Headers */,
				DB6ADF741C23613200D77BF1 /* Resources */,
			);
			buildRules = (
			);
			dependencies = (
			);
			name = NanoFreddy;
			productName = NanoFreddy;
			productReference = DB6ADF761C23613200D77BF1 /* Freddy.framework */;
			productType = "com.apple.product-type.framework";
		};
/* End PBXNativeTarget section */

/* Begin PBXProject section */
		DB6ADF161C23610B00D77BF1 /* Project object */ = {
			isa = PBXProject;
			attributes = {
				LastSwiftUpdateCheck = 0720;
				LastUpgradeCheck = 0720;
				ORGANIZATIONNAME = "Big Nerd Ranch";
				TargetAttributes = {
					DB6ADF1E1C23610B00D77BF1 = {
						CreatedOnToolsVersion = 7.2;
					};
					DB6ADF281C23610B00D77BF1 = {
						CreatedOnToolsVersion = 7.2;
					};
					DB6ADF3D1C23612000D77BF1 = {
						CreatedOnToolsVersion = 7.2;
					};
					DB6ADF461C23612000D77BF1 = {
						CreatedOnToolsVersion = 7.2;
					};
					DB6ADF591C23612900D77BF1 = {
						CreatedOnToolsVersion = 7.2;
					};
					DB6ADF621C23612A00D77BF1 = {
						CreatedOnToolsVersion = 7.2;
					};
					DB6ADF751C23613200D77BF1 = {
						CreatedOnToolsVersion = 7.2;
					};
					DBF9D6401C3875100038E08E = {
						CreatedOnToolsVersion = 7.2;
					};
				};
			};
			buildConfigurationList = DB6ADF191C23610B00D77BF1 /* Build configuration list for PBXProject "Freddy" */;
			compatibilityVersion = "Xcode 3.2";
			developmentRegion = English;
			hasScannedForEncodings = 0;
			knownRegions = (
				en,
			);
			mainGroup = DB6ADF151C23610B00D77BF1;
			productRefGroup = DB6ADF201C23610B00D77BF1 /* Products */;
			projectDirPath = "";
			projectRoot = "";
			targets = (
				DBF9D6401C3875100038E08E /* Download Benchmark JSON */,
				DB6ADF3D1C23612000D77BF1 /* Freddy */,
				DB6ADF461C23612000D77BF1 /* FreddyTests */,
				DB6ADF1E1C23610B00D77BF1 /* MobileFreddy */,
				DB6ADF281C23610B00D77BF1 /* MobileFreddyTests */,
				DB6ADF591C23612900D77BF1 /* TVFreddy */,
				DB6ADF621C23612A00D77BF1 /* TVFreddyTests */,
				DB6ADF751C23613200D77BF1 /* NanoFreddy */,
			);
		};
/* End PBXProject section */

/* Begin PBXResourcesBuildPhase section */
		DB6ADF1D1C23610B00D77BF1 /* Resources */ = {
			isa = PBXResourcesBuildPhase;
			buildActionMask = 2147483647;
			files = (
			);
			runOnlyForDeploymentPostprocessing = 0;
		};
		DB6ADF271C23610B00D77BF1 /* Resources */ = {
			isa = PBXResourcesBuildPhase;
			buildActionMask = 2147483647;
			files = (
				DB6ADFC41C23631500D77BF1 /* sample.JSON in Resources */,
				DBF9D62C1C3872C70038E08E /* Benchmark in Resources */,
				DB6ADFC71C23631500D77BF1 /* sampleNoWhiteSpace.JSON in Resources */,
			);
			runOnlyForDeploymentPostprocessing = 0;
		};
		DB6ADF3C1C23612000D77BF1 /* Resources */ = {
			isa = PBXResourcesBuildPhase;
			buildActionMask = 2147483647;
			files = (
			);
			runOnlyForDeploymentPostprocessing = 0;
		};
		DB6ADF451C23612000D77BF1 /* Resources */ = {
			isa = PBXResourcesBuildPhase;
			buildActionMask = 2147483647;
			files = (
				DB6ADFC31C23631500D77BF1 /* sample.JSON in Resources */,
				DBF9D62B1C3872C70038E08E /* Benchmark in Resources */,
				DB6ADFC61C23631500D77BF1 /* sampleNoWhiteSpace.JSON in Resources */,
			);
			runOnlyForDeploymentPostprocessing = 0;
		};
		DB6ADF581C23612900D77BF1 /* Resources */ = {
			isa = PBXResourcesBuildPhase;
			buildActionMask = 2147483647;
			files = (
			);
			runOnlyForDeploymentPostprocessing = 0;
		};
		DB6ADF611C23612A00D77BF1 /* Resources */ = {
			isa = PBXResourcesBuildPhase;
			buildActionMask = 2147483647;
			files = (
				DB6ADFC51C23631500D77BF1 /* sample.JSON in Resources */,
				DBF9D62D1C3872C70038E08E /* Benchmark in Resources */,
				DB6ADFC81C23631500D77BF1 /* sampleNoWhiteSpace.JSON in Resources */,
			);
			runOnlyForDeploymentPostprocessing = 0;
		};
		DB6ADF741C23613200D77BF1 /* Resources */ = {
			isa = PBXResourcesBuildPhase;
			buildActionMask = 2147483647;
			files = (
			);
			runOnlyForDeploymentPostprocessing = 0;
		};
/* End PBXResourcesBuildPhase section */

/* Begin PBXSourcesBuildPhase section */
		DB6ADF1A1C23610B00D77BF1 /* Sources */ = {
			isa = PBXSourcesBuildPhase;
			buildActionMask = 2147483647;
			files = (
				3F70EA941C6D0D3000972CEB /* JSONSerializing.swift in Sources */,
				DB6ADF911C2362E000D77BF1 /* JSON.swift in Sources */,
				DB6ADFA91C2362E000D77BF1 /* JSONSubscripting.swift in Sources */,
				DB6ADFA11C2362E000D77BF1 /* JSONParsing.swift in Sources */,
				DB6ADF991C2362E000D77BF1 /* JSONLiteralConvertible.swift in Sources */,
				1C67C7271C3B27DA003D5A05 /* JSONEncodable.swift in Sources */,
				DB6ADF9D1C2362E000D77BF1 /* JSONParser.swift in Sources */,
				E43B67DC1C59598700ACE390 /* JSONEncodingDetector.swift in Sources */,
				DB6ADF951C2362E000D77BF1 /* JSONDecodable.swift in Sources */,
			);
			runOnlyForDeploymentPostprocessing = 0;
		};
		DB6ADF251C23610B00D77BF1 /* Sources */ = {
			isa = PBXSourcesBuildPhase;
			buildActionMask = 2147483647;
			files = (
				DB6ADFBE1C2362FF00D77BF1 /* Person.swift in Sources */,
				DBF9D6281C3872BB0038E08E /* Benchmark.swift in Sources */,
				DB6ADFB51C2362FF00D77BF1 /* JSONParserTests.swift in Sources */,
<<<<<<< HEAD
				DBF9D6381C3872E50038E08E /* CardUtilities.m in Sources */,
=======
				E43B67E11C5962CD00ACE390 /* JSONEncodingDetectorTests.swift in Sources */,
				3F70EA991C6D0EC500972CEB /* JSONSerializingTests.swift in Sources */,
>>>>>>> 7e4d7774
				DB6ADFBB1C2362FF00D77BF1 /* JSONTypeTests.swift in Sources */,
				DB6ADFB21C2362FF00D77BF1 /* JSONDecodableTests.swift in Sources */,
				DBF9D6361C3872E50038E08E /* CardSet.m in Sources */,
				DBF9D6371C3872E50038E08E /* CardSet.swift in Sources */,
				DBF9D6341C3872E50038E08E /* Card.m in Sources */,
				DB6ADFB81C2362FF00D77BF1 /* JSONSubscriptTests.swift in Sources */,
				DBF9D6351C3872E50038E08E /* Card.swift in Sources */,
				DBF9D6391C3872E50038E08E /* ReleaseDate.swift in Sources */,
			);
			runOnlyForDeploymentPostprocessing = 0;
		};
		DB6ADF391C23612000D77BF1 /* Sources */ = {
			isa = PBXSourcesBuildPhase;
			buildActionMask = 2147483647;
			files = (
				3F70EA931C6D0D2B00972CEB /* JSONSerializing.swift in Sources */,
				DB6ADF901C2362E000D77BF1 /* JSON.swift in Sources */,
				DB6ADFA81C2362E000D77BF1 /* JSONSubscripting.swift in Sources */,
				DB6ADFA01C2362E000D77BF1 /* JSONParsing.swift in Sources */,
				DB6ADF981C2362E000D77BF1 /* JSONLiteralConvertible.swift in Sources */,
				1C67C7261C3B2446003D5A05 /* JSONEncodable.swift in Sources */,
				DB6ADF9C1C2362E000D77BF1 /* JSONParser.swift in Sources */,
				E43B67DB1C59598700ACE390 /* JSONEncodingDetector.swift in Sources */,
				DB6ADF941C2362E000D77BF1 /* JSONDecodable.swift in Sources */,
			);
			runOnlyForDeploymentPostprocessing = 0;
		};
		DB6ADF431C23612000D77BF1 /* Sources */ = {
			isa = PBXSourcesBuildPhase;
			buildActionMask = 2147483647;
			files = (
				3F70EA981C6D0EC500972CEB /* JSONSerializingTests.swift in Sources */,
				DB6ADFBD1C2362FF00D77BF1 /* Person.swift in Sources */,
<<<<<<< HEAD
				DBF9D6271C3872BB0038E08E /* Benchmark.swift in Sources */,
=======
				1C67C72B1C3B32A6003D5A05 /* JSONEncodableTests.swift in Sources */,
>>>>>>> 7e4d7774
				DB6ADFB41C2362FF00D77BF1 /* JSONParserTests.swift in Sources */,
				DBF9D6321C3872E40038E08E /* CardUtilities.m in Sources */,
				DB6ADFBA1C2362FF00D77BF1 /* JSONTypeTests.swift in Sources */,
				E43B67E01C5962CD00ACE390 /* JSONEncodingDetectorTests.swift in Sources */,
				DB6ADFB11C2362FF00D77BF1 /* JSONDecodableTests.swift in Sources */,
				DBF9D6301C3872E40038E08E /* CardSet.m in Sources */,
				DBF9D6311C3872E40038E08E /* CardSet.swift in Sources */,
				DBF9D62E1C3872E40038E08E /* Card.m in Sources */,
				DB6ADFB71C2362FF00D77BF1 /* JSONSubscriptTests.swift in Sources */,
<<<<<<< HEAD
				DBF9D62F1C3872E40038E08E /* Card.swift in Sources */,
				DBF9D6331C3872E40038E08E /* ReleaseDate.swift in Sources */,
=======
				DC194EB91C47D87B001D4569 /* JSONTests.swift in Sources */,
>>>>>>> 7e4d7774
			);
			runOnlyForDeploymentPostprocessing = 0;
		};
		DB6ADF551C23612900D77BF1 /* Sources */ = {
			isa = PBXSourcesBuildPhase;
			buildActionMask = 2147483647;
			files = (
				3F70EA951C6D0D3100972CEB /* JSONSerializing.swift in Sources */,
				DB6ADF921C2362E000D77BF1 /* JSON.swift in Sources */,
				DB6ADFAA1C2362E000D77BF1 /* JSONSubscripting.swift in Sources */,
				DB6ADFA21C2362E000D77BF1 /* JSONParsing.swift in Sources */,
				DB6ADF9A1C2362E000D77BF1 /* JSONLiteralConvertible.swift in Sources */,
				1C67C7281C3B27DC003D5A05 /* JSONEncodable.swift in Sources */,
				DB6ADF9E1C2362E000D77BF1 /* JSONParser.swift in Sources */,
				E43B67DD1C59598700ACE390 /* JSONEncodingDetector.swift in Sources */,
				DB6ADF961C2362E000D77BF1 /* JSONDecodable.swift in Sources */,
			);
			runOnlyForDeploymentPostprocessing = 0;
		};
		DB6ADF5F1C23612A00D77BF1 /* Sources */ = {
			isa = PBXSourcesBuildPhase;
			buildActionMask = 2147483647;
			files = (
				DB6ADFBF1C2362FF00D77BF1 /* Person.swift in Sources */,
				DBF9D6291C3872BB0038E08E /* Benchmark.swift in Sources */,
				DB6ADFB61C2362FF00D77BF1 /* JSONParserTests.swift in Sources */,
<<<<<<< HEAD
				DBF9D63E1C3872E50038E08E /* CardUtilities.m in Sources */,
=======
				E43B67E21C5962CD00ACE390 /* JSONEncodingDetectorTests.swift in Sources */,
				3F70EA9A1C6D0EC500972CEB /* JSONSerializingTests.swift in Sources */,
>>>>>>> 7e4d7774
				DB6ADFBC1C2362FF00D77BF1 /* JSONTypeTests.swift in Sources */,
				DB6ADFB31C2362FF00D77BF1 /* JSONDecodableTests.swift in Sources */,
				DBF9D63C1C3872E50038E08E /* CardSet.m in Sources */,
				DBF9D63D1C3872E50038E08E /* CardSet.swift in Sources */,
				DBF9D63A1C3872E50038E08E /* Card.m in Sources */,
				DB6ADFB91C2362FF00D77BF1 /* JSONSubscriptTests.swift in Sources */,
				DBF9D63B1C3872E50038E08E /* Card.swift in Sources */,
				DBF9D63F1C3872E50038E08E /* ReleaseDate.swift in Sources */,
			);
			runOnlyForDeploymentPostprocessing = 0;
		};
		DB6ADF711C23613200D77BF1 /* Sources */ = {
			isa = PBXSourcesBuildPhase;
			buildActionMask = 2147483647;
			files = (
				3F70EA961C6D0D3200972CEB /* JSONSerializing.swift in Sources */,
				DB6ADF931C2362E000D77BF1 /* JSON.swift in Sources */,
				DB6ADFAB1C2362E000D77BF1 /* JSONSubscripting.swift in Sources */,
				DB6ADFA31C2362E000D77BF1 /* JSONParsing.swift in Sources */,
				DB6ADF9B1C2362E000D77BF1 /* JSONLiteralConvertible.swift in Sources */,
				1C67C7291C3B27DD003D5A05 /* JSONEncodable.swift in Sources */,
				DB6ADF9F1C2362E000D77BF1 /* JSONParser.swift in Sources */,
				E43B67DE1C59598700ACE390 /* JSONEncodingDetector.swift in Sources */,
				DB6ADF971C2362E000D77BF1 /* JSONDecodable.swift in Sources */,
			);
			runOnlyForDeploymentPostprocessing = 0;
		};
/* End PBXSourcesBuildPhase section */

/* Begin PBXTargetDependency section */
		DB6ADF2C1C23610B00D77BF1 /* PBXTargetDependency */ = {
			isa = PBXTargetDependency;
			target = DB6ADF1E1C23610B00D77BF1 /* MobileFreddy */;
			targetProxy = DB6ADF2B1C23610B00D77BF1 /* PBXContainerItemProxy */;
		};
		DB6ADF4A1C23612000D77BF1 /* PBXTargetDependency */ = {
			isa = PBXTargetDependency;
			target = DB6ADF3D1C23612000D77BF1 /* Freddy */;
			targetProxy = DB6ADF491C23612000D77BF1 /* PBXContainerItemProxy */;
		};
		DB6ADF661C23612A00D77BF1 /* PBXTargetDependency */ = {
			isa = PBXTargetDependency;
			target = DB6ADF591C23612900D77BF1 /* TVFreddy */;
			targetProxy = DB6ADF651C23612A00D77BF1 /* PBXContainerItemProxy */;
		};
		DBF9D6471C3875280038E08E /* PBXTargetDependency */ = {
			isa = PBXTargetDependency;
			target = DBF9D6401C3875100038E08E /* Download Benchmark JSON */;
			targetProxy = DBF9D6461C3875280038E08E /* PBXContainerItemProxy */;
		};
		DBF9D6491C38752B0038E08E /* PBXTargetDependency */ = {
			isa = PBXTargetDependency;
			target = DBF9D6401C3875100038E08E /* Download Benchmark JSON */;
			targetProxy = DBF9D6481C38752B0038E08E /* PBXContainerItemProxy */;
		};
		DBF9D64B1C3875390038E08E /* PBXTargetDependency */ = {
			isa = PBXTargetDependency;
			target = DBF9D6401C3875100038E08E /* Download Benchmark JSON */;
			targetProxy = DBF9D64A1C3875390038E08E /* PBXContainerItemProxy */;
		};
/* End PBXTargetDependency section */

/* Begin XCBuildConfiguration section */
		DB6ADF311C23610B00D77BF1 /* Debug */ = {
			isa = XCBuildConfiguration;
			baseConfigurationReference = DB6ADF801C23617500D77BF1 /* Debug.xcconfig */;
			buildSettings = {
				ENABLE_TESTABILITY = YES;
				ONLY_ACTIVE_ARCH = YES;
				SDKROOT = iphoneos;
			};
			name = Debug;
		};
		DB6ADF321C23610B00D77BF1 /* Release */ = {
			isa = XCBuildConfiguration;
			baseConfigurationReference = DB6ADF821C23617500D77BF1 /* Release.xcconfig */;
			buildSettings = {
				SDKROOT = iphoneos;
			};
			name = Release;
		};
		DB6ADF341C23610B00D77BF1 /* Debug */ = {
			isa = XCBuildConfiguration;
			baseConfigurationReference = DB6ADF811C23617500D77BF1 /* Framework.xcconfig */;
			buildSettings = {
				SDKROOT = iphoneos;
				TARGETED_DEVICE_FAMILY = "1,2";
			};
			name = Debug;
		};
		DB6ADF351C23610B00D77BF1 /* Release */ = {
			isa = XCBuildConfiguration;
			baseConfigurationReference = DB6ADF811C23617500D77BF1 /* Framework.xcconfig */;
			buildSettings = {
				SDKROOT = iphoneos;
				TARGETED_DEVICE_FAMILY = "1,2";
			};
			name = Release;
		};
		DB6ADF371C23610B00D77BF1 /* Debug */ = {
			isa = XCBuildConfiguration;
			baseConfigurationReference = DB6ADF831C23617500D77BF1 /* Tests.xcconfig */;
			buildSettings = {
				SDKROOT = iphoneos;
			};
			name = Debug;
		};
		DB6ADF381C23610B00D77BF1 /* Release */ = {
			isa = XCBuildConfiguration;
			baseConfigurationReference = DB6ADF831C23617500D77BF1 /* Tests.xcconfig */;
			buildSettings = {
				SDKROOT = iphoneos;
			};
			name = Release;
		};
		DB6ADF501C23612000D77BF1 /* Debug */ = {
			isa = XCBuildConfiguration;
			baseConfigurationReference = DB6ADF811C23617500D77BF1 /* Framework.xcconfig */;
			buildSettings = {
				SDKROOT = macosx;
			};
			name = Debug;
		};
		DB6ADF511C23612000D77BF1 /* Release */ = {
			isa = XCBuildConfiguration;
			baseConfigurationReference = DB6ADF811C23617500D77BF1 /* Framework.xcconfig */;
			buildSettings = {
				SDKROOT = macosx;
			};
			name = Release;
		};
		DB6ADF531C23612000D77BF1 /* Debug */ = {
			isa = XCBuildConfiguration;
			baseConfigurationReference = DB6ADF831C23617500D77BF1 /* Tests.xcconfig */;
			buildSettings = {
				SDKROOT = macosx;
			};
			name = Debug;
		};
		DB6ADF541C23612000D77BF1 /* Release */ = {
			isa = XCBuildConfiguration;
			baseConfigurationReference = DB6ADF831C23617500D77BF1 /* Tests.xcconfig */;
			buildSettings = {
				SDKROOT = macosx;
			};
			name = Release;
		};
		DB6ADF6C1C23612A00D77BF1 /* Debug */ = {
			isa = XCBuildConfiguration;
			baseConfigurationReference = DB6ADF811C23617500D77BF1 /* Framework.xcconfig */;
			buildSettings = {
				SDKROOT = appletvos;
				TARGETED_DEVICE_FAMILY = 3;
			};
			name = Debug;
		};
		DB6ADF6D1C23612A00D77BF1 /* Release */ = {
			isa = XCBuildConfiguration;
			baseConfigurationReference = DB6ADF811C23617500D77BF1 /* Framework.xcconfig */;
			buildSettings = {
				SDKROOT = appletvos;
				TARGETED_DEVICE_FAMILY = 3;
			};
			name = Release;
		};
		DB6ADF6F1C23612A00D77BF1 /* Debug */ = {
			isa = XCBuildConfiguration;
			baseConfigurationReference = DB6ADF831C23617500D77BF1 /* Tests.xcconfig */;
			buildSettings = {
				SDKROOT = appletvos;
			};
			name = Debug;
		};
		DB6ADF701C23612A00D77BF1 /* Release */ = {
			isa = XCBuildConfiguration;
			baseConfigurationReference = DB6ADF831C23617500D77BF1 /* Tests.xcconfig */;
			buildSettings = {
				SDKROOT = appletvos;
			};
			name = Release;
		};
		DB6ADF7C1C23613200D77BF1 /* Debug */ = {
			isa = XCBuildConfiguration;
			baseConfigurationReference = DB6ADF811C23617500D77BF1 /* Framework.xcconfig */;
			buildSettings = {
				SDKROOT = watchos;
				TARGETED_DEVICE_FAMILY = 4;
			};
			name = Debug;
		};
		DB6ADF7D1C23613200D77BF1 /* Release */ = {
			isa = XCBuildConfiguration;
			baseConfigurationReference = DB6ADF811C23617500D77BF1 /* Framework.xcconfig */;
			buildSettings = {
				SDKROOT = watchos;
				TARGETED_DEVICE_FAMILY = 4;
			};
			name = Release;
		};
		DBF9D6411C3875100038E08E /* Debug */ = {
			isa = XCBuildConfiguration;
			buildSettings = {
				ALWAYS_SEARCH_USER_PATHS = NO;
				CLANG_CXX_LANGUAGE_STANDARD = "gnu++0x";
				CLANG_CXX_LIBRARY = "libc++";
				CLANG_ENABLE_MODULES = YES;
				CLANG_ENABLE_OBJC_ARC = YES;
				CLANG_WARN_BOOL_CONVERSION = YES;
				CLANG_WARN_CONSTANT_CONVERSION = YES;
				CLANG_WARN_DIRECT_OBJC_ISA_USAGE = YES_ERROR;
				CLANG_WARN_EMPTY_BODY = YES;
				CLANG_WARN_ENUM_CONVERSION = YES;
				CLANG_WARN_INT_CONVERSION = YES;
				CLANG_WARN_OBJC_ROOT_CLASS = YES_ERROR;
				CLANG_WARN_UNREACHABLE_CODE = YES;
				CLANG_WARN__DUPLICATE_METHOD_MATCH = YES;
				COPY_PHASE_STRIP = NO;
				DEBUGGING_SYMBOLS = YES;
				DEBUG_INFORMATION_FORMAT = dwarf;
				ENABLE_STRICT_OBJC_MSGSEND = YES;
				ENABLE_TESTABILITY = YES;
				GCC_C_LANGUAGE_STANDARD = gnu99;
				GCC_DYNAMIC_NO_PIC = NO;
				GCC_GENERATE_DEBUGGING_SYMBOLS = YES;
				GCC_NO_COMMON_BLOCKS = YES;
				GCC_OPTIMIZATION_LEVEL = 0;
				GCC_PREPROCESSOR_DEFINITIONS = (
					"DEBUG=1",
					"$(inherited)",
				);
				GCC_WARN_64_TO_32_BIT_CONVERSION = YES;
				GCC_WARN_ABOUT_RETURN_TYPE = YES_ERROR;
				GCC_WARN_UNDECLARED_SELECTOR = YES;
				GCC_WARN_UNINITIALIZED_AUTOS = YES_AGGRESSIVE;
				GCC_WARN_UNUSED_FUNCTION = YES;
				GCC_WARN_UNUSED_VARIABLE = YES;
				MTL_ENABLE_DEBUG_INFO = YES;
				ONLY_ACTIVE_ARCH = YES;
				OTHER_CFLAGS = "";
				OTHER_LDFLAGS = "";
				PRODUCT_NAME = "$(TARGET_NAME)";
			};
			name = Debug;
		};
		DBF9D6421C3875100038E08E /* Release */ = {
			isa = XCBuildConfiguration;
			buildSettings = {
				ALWAYS_SEARCH_USER_PATHS = NO;
				CLANG_CXX_LANGUAGE_STANDARD = "gnu++0x";
				CLANG_CXX_LIBRARY = "libc++";
				CLANG_ENABLE_MODULES = YES;
				CLANG_ENABLE_OBJC_ARC = YES;
				CLANG_WARN_BOOL_CONVERSION = YES;
				CLANG_WARN_CONSTANT_CONVERSION = YES;
				CLANG_WARN_DIRECT_OBJC_ISA_USAGE = YES_ERROR;
				CLANG_WARN_EMPTY_BODY = YES;
				CLANG_WARN_ENUM_CONVERSION = YES;
				CLANG_WARN_INT_CONVERSION = YES;
				CLANG_WARN_OBJC_ROOT_CLASS = YES_ERROR;
				CLANG_WARN_UNREACHABLE_CODE = YES;
				CLANG_WARN__DUPLICATE_METHOD_MATCH = YES;
				COPY_PHASE_STRIP = NO;
				DEBUG_INFORMATION_FORMAT = "dwarf-with-dsym";
				ENABLE_NS_ASSERTIONS = NO;
				ENABLE_STRICT_OBJC_MSGSEND = YES;
				GCC_C_LANGUAGE_STANDARD = gnu99;
				GCC_NO_COMMON_BLOCKS = YES;
				GCC_WARN_64_TO_32_BIT_CONVERSION = YES;
				GCC_WARN_ABOUT_RETURN_TYPE = YES_ERROR;
				GCC_WARN_UNDECLARED_SELECTOR = YES;
				GCC_WARN_UNINITIALIZED_AUTOS = YES_AGGRESSIVE;
				GCC_WARN_UNUSED_FUNCTION = YES;
				GCC_WARN_UNUSED_VARIABLE = YES;
				MTL_ENABLE_DEBUG_INFO = NO;
				OTHER_CFLAGS = "";
				OTHER_LDFLAGS = "";
				PRODUCT_NAME = "$(TARGET_NAME)";
			};
			name = Release;
		};
/* End XCBuildConfiguration section */

/* Begin XCConfigurationList section */
		DB6ADF191C23610B00D77BF1 /* Build configuration list for PBXProject "Freddy" */ = {
			isa = XCConfigurationList;
			buildConfigurations = (
				DB6ADF311C23610B00D77BF1 /* Debug */,
				DB6ADF321C23610B00D77BF1 /* Release */,
			);
			defaultConfigurationIsVisible = 0;
			defaultConfigurationName = Release;
		};
		DB6ADF331C23610B00D77BF1 /* Build configuration list for PBXNativeTarget "MobileFreddy" */ = {
			isa = XCConfigurationList;
			buildConfigurations = (
				DB6ADF341C23610B00D77BF1 /* Debug */,
				DB6ADF351C23610B00D77BF1 /* Release */,
			);
			defaultConfigurationIsVisible = 0;
			defaultConfigurationName = Release;
		};
		DB6ADF361C23610B00D77BF1 /* Build configuration list for PBXNativeTarget "MobileFreddyTests" */ = {
			isa = XCConfigurationList;
			buildConfigurations = (
				DB6ADF371C23610B00D77BF1 /* Debug */,
				DB6ADF381C23610B00D77BF1 /* Release */,
			);
			defaultConfigurationIsVisible = 0;
			defaultConfigurationName = Release;
		};
		DB6ADF4F1C23612000D77BF1 /* Build configuration list for PBXNativeTarget "Freddy" */ = {
			isa = XCConfigurationList;
			buildConfigurations = (
				DB6ADF501C23612000D77BF1 /* Debug */,
				DB6ADF511C23612000D77BF1 /* Release */,
			);
			defaultConfigurationIsVisible = 0;
			defaultConfigurationName = Release;
		};
		DB6ADF521C23612000D77BF1 /* Build configuration list for PBXNativeTarget "FreddyTests" */ = {
			isa = XCConfigurationList;
			buildConfigurations = (
				DB6ADF531C23612000D77BF1 /* Debug */,
				DB6ADF541C23612000D77BF1 /* Release */,
			);
			defaultConfigurationIsVisible = 0;
			defaultConfigurationName = Release;
		};
		DB6ADF6B1C23612A00D77BF1 /* Build configuration list for PBXNativeTarget "TVFreddy" */ = {
			isa = XCConfigurationList;
			buildConfigurations = (
				DB6ADF6C1C23612A00D77BF1 /* Debug */,
				DB6ADF6D1C23612A00D77BF1 /* Release */,
			);
			defaultConfigurationIsVisible = 0;
			defaultConfigurationName = Release;
		};
		DB6ADF6E1C23612A00D77BF1 /* Build configuration list for PBXNativeTarget "TVFreddyTests" */ = {
			isa = XCConfigurationList;
			buildConfigurations = (
				DB6ADF6F1C23612A00D77BF1 /* Debug */,
				DB6ADF701C23612A00D77BF1 /* Release */,
			);
			defaultConfigurationIsVisible = 0;
			defaultConfigurationName = Release;
		};
		DB6ADF7B1C23613200D77BF1 /* Build configuration list for PBXNativeTarget "NanoFreddy" */ = {
			isa = XCConfigurationList;
			buildConfigurations = (
				DB6ADF7C1C23613200D77BF1 /* Debug */,
				DB6ADF7D1C23613200D77BF1 /* Release */,
			);
			defaultConfigurationIsVisible = 0;
			defaultConfigurationName = Release;
		};
		DBF9D6431C3875100038E08E /* Build configuration list for PBXLegacyTarget "Download Benchmark JSON" */ = {
			isa = XCConfigurationList;
			buildConfigurations = (
				DBF9D6411C3875100038E08E /* Debug */,
				DBF9D6421C3875100038E08E /* Release */,
			);
			defaultConfigurationIsVisible = 0;
			defaultConfigurationName = Release;
		};
/* End XCConfigurationList section */
	};
	rootObject = DB6ADF161C23610B00D77BF1 /* Project object */;
}<|MERGE_RESOLUTION|>--- conflicted
+++ resolved
@@ -71,7 +71,6 @@
 		DB6ADFC61C23631500D77BF1 /* sampleNoWhiteSpace.JSON in Resources */ = {isa = PBXBuildFile; fileRef = DB6ADFC21C23631500D77BF1 /* sampleNoWhiteSpace.JSON */; };
 		DB6ADFC71C23631500D77BF1 /* sampleNoWhiteSpace.JSON in Resources */ = {isa = PBXBuildFile; fileRef = DB6ADFC21C23631500D77BF1 /* sampleNoWhiteSpace.JSON */; };
 		DB6ADFC81C23631500D77BF1 /* sampleNoWhiteSpace.JSON in Resources */ = {isa = PBXBuildFile; fileRef = DB6ADFC21C23631500D77BF1 /* sampleNoWhiteSpace.JSON */; };
-<<<<<<< HEAD
 		DBF9D6271C3872BB0038E08E /* Benchmark.swift in Sources */ = {isa = PBXBuildFile; fileRef = DBF9D6261C3872BB0038E08E /* Benchmark.swift */; };
 		DBF9D6281C3872BB0038E08E /* Benchmark.swift in Sources */ = {isa = PBXBuildFile; fileRef = DBF9D6261C3872BB0038E08E /* Benchmark.swift */; };
 		DBF9D6291C3872BB0038E08E /* Benchmark.swift in Sources */ = {isa = PBXBuildFile; fileRef = DBF9D6261C3872BB0038E08E /* Benchmark.swift */; };
@@ -96,7 +95,6 @@
 		DBF9D63D1C3872E50038E08E /* CardSet.swift in Sources */ = {isa = PBXBuildFile; fileRef = DBF9D6201C3872A20038E08E /* CardSet.swift */; };
 		DBF9D63E1C3872E50038E08E /* CardUtilities.m in Sources */ = {isa = PBXBuildFile; fileRef = DBF9D6221C3872A20038E08E /* CardUtilities.m */; };
 		DBF9D63F1C3872E50038E08E /* ReleaseDate.swift in Sources */ = {isa = PBXBuildFile; fileRef = DBF9D6241C3872A20038E08E /* ReleaseDate.swift */; };
-=======
 		DC194EB91C47D87B001D4569 /* JSONTests.swift in Sources */ = {isa = PBXBuildFile; fileRef = DC194EB81C47D87B001D4569 /* JSONTests.swift */; };
 		E43B67DB1C59598700ACE390 /* JSONEncodingDetector.swift in Sources */ = {isa = PBXBuildFile; fileRef = E43B67DA1C59598700ACE390 /* JSONEncodingDetector.swift */; };
 		E43B67DC1C59598700ACE390 /* JSONEncodingDetector.swift in Sources */ = {isa = PBXBuildFile; fileRef = E43B67DA1C59598700ACE390 /* JSONEncodingDetector.swift */; };
@@ -105,7 +103,6 @@
 		E43B67E01C5962CD00ACE390 /* JSONEncodingDetectorTests.swift in Sources */ = {isa = PBXBuildFile; fileRef = E43B67DF1C5962CD00ACE390 /* JSONEncodingDetectorTests.swift */; };
 		E43B67E11C5962CD00ACE390 /* JSONEncodingDetectorTests.swift in Sources */ = {isa = PBXBuildFile; fileRef = E43B67DF1C5962CD00ACE390 /* JSONEncodingDetectorTests.swift */; };
 		E43B67E21C5962CD00ACE390 /* JSONEncodingDetectorTests.swift in Sources */ = {isa = PBXBuildFile; fileRef = E43B67DF1C5962CD00ACE390 /* JSONEncodingDetectorTests.swift */; };
->>>>>>> 7e4d7774
 /* End PBXBuildFile section */
 
 /* Begin PBXContainerItemProxy section */
@@ -186,7 +183,6 @@
 		DB6ADFB01C2362FF00D77BF1 /* Person.swift */ = {isa = PBXFileReference; fileEncoding = 4; lastKnownFileType = sourcecode.swift; path = Person.swift; sourceTree = "<group>"; };
 		DB6ADFC11C23631500D77BF1 /* sample.JSON */ = {isa = PBXFileReference; fileEncoding = 4; lastKnownFileType = text.json; path = sample.JSON; sourceTree = "<group>"; };
 		DB6ADFC21C23631500D77BF1 /* sampleNoWhiteSpace.JSON */ = {isa = PBXFileReference; fileEncoding = 4; lastKnownFileType = text.json; path = sampleNoWhiteSpace.JSON; sourceTree = "<group>"; };
-<<<<<<< HEAD
 		DBF9D61B1C3872A20038E08E /* Card.h */ = {isa = PBXFileReference; lastKnownFileType = sourcecode.c.h; path = Card.h; sourceTree = "<group>"; };
 		DBF9D61C1C3872A20038E08E /* Card.m */ = {isa = PBXFileReference; lastKnownFileType = sourcecode.c.objc; path = Card.m; sourceTree = "<group>"; };
 		DBF9D61D1C3872A20038E08E /* Card.swift */ = {isa = PBXFileReference; lastKnownFileType = sourcecode.swift; path = Card.swift; sourceTree = "<group>"; };
@@ -195,15 +191,13 @@
 		DBF9D6201C3872A20038E08E /* CardSet.swift */ = {isa = PBXFileReference; lastKnownFileType = sourcecode.swift; path = CardSet.swift; sourceTree = "<group>"; };
 		DBF9D6211C3872A20038E08E /* CardUtilities.h */ = {isa = PBXFileReference; lastKnownFileType = sourcecode.c.h; path = CardUtilities.h; sourceTree = "<group>"; };
 		DBF9D6221C3872A20038E08E /* CardUtilities.m */ = {isa = PBXFileReference; lastKnownFileType = sourcecode.c.objc; path = CardUtilities.m; sourceTree = "<group>"; };
-		DBF9D6231C3872A20038E08E /* FreddyTests-Bridging-Header.h */ = {isa = PBXFileReference; lastKnownFileType = sourcecode.c.h; path = "FreddyTests-Bridging-Header.h"; sourceTree = "<group>"; };
+		DBF9D6231C3872A20038E08E /* Tests-Bridging-Header.h */ = {isa = PBXFileReference; lastKnownFileType = sourcecode.c.h; path = "Tests-Bridging-Header.h"; sourceTree = "<group>"; };
 		DBF9D6241C3872A20038E08E /* ReleaseDate.swift */ = {isa = PBXFileReference; lastKnownFileType = sourcecode.swift; path = ReleaseDate.swift; sourceTree = "<group>"; };
 		DBF9D6261C3872BB0038E08E /* Benchmark.swift */ = {isa = PBXFileReference; fileEncoding = 4; lastKnownFileType = sourcecode.swift; path = Benchmark.swift; sourceTree = "<group>"; };
 		DBF9D62A1C3872C70038E08E /* Benchmark */ = {isa = PBXFileReference; lastKnownFileType = folder; path = Benchmark; sourceTree = "<group>"; };
-=======
 		DC194EB81C47D87B001D4569 /* JSONTests.swift */ = {isa = PBXFileReference; fileEncoding = 4; lastKnownFileType = sourcecode.swift; path = JSONTests.swift; sourceTree = "<group>"; };
 		E43B67DA1C59598700ACE390 /* JSONEncodingDetector.swift */ = {isa = PBXFileReference; fileEncoding = 4; lastKnownFileType = sourcecode.swift; path = JSONEncodingDetector.swift; sourceTree = "<group>"; };
 		E43B67DF1C5962CD00ACE390 /* JSONEncodingDetectorTests.swift */ = {isa = PBXFileReference; fileEncoding = 4; lastKnownFileType = sourcecode.swift; path = JSONEncodingDetectorTests.swift; sourceTree = "<group>"; };
->>>>>>> 7e4d7774
 /* End PBXFileReference section */
 
 /* Begin PBXFrameworksBuildPhase section */
@@ -315,12 +309,9 @@
 				3F70EA971C6D0EC500972CEB /* JSONSerializingTests.swift */,
 				DB6ADFAE1C2362FF00D77BF1 /* JSONSubscriptTests.swift */,
 				DB6ADFAF1C2362FF00D77BF1 /* JSONTypeTests.swift */,
-<<<<<<< HEAD
+				E43B67DF1C5962CD00ACE390 /* JSONEncodingDetectorTests.swift */,
 				DBF9D6261C3872BB0038E08E /* Benchmark.swift */,
 				DBF9D62A1C3872C70038E08E /* Benchmark */,
-=======
-				E43B67DF1C5962CD00ACE390 /* JSONEncodingDetectorTests.swift */,
->>>>>>> 7e4d7774
 				DB6ADFC01C23630500D77BF1 /* Fixtures */,
 				DBF9D6251C3872A40038E08E /* Supporting Files */,
 			);
@@ -362,7 +353,7 @@
 		DBF9D6251C3872A40038E08E /* Supporting Files */ = {
 			isa = PBXGroup;
 			children = (
-				DBF9D6231C3872A20038E08E /* FreddyTests-Bridging-Header.h */,
+				DBF9D6231C3872A20038E08E /* Tests-Bridging-Header.h */,
 				DB6ADF301C23610B00D77BF1 /* Info.plist */,
 			);
 			name = "Supporting Files";
@@ -413,7 +404,7 @@
 			buildPhases = (
 			);
 			buildToolPath = /usr/bin/make;
-			buildWorkingDirectory = "$(PROJECT_DIR)/FreddyTests";
+			buildWorkingDirectory = "$(PROJECT_DIR)/Tests";
 			dependencies = (
 			);
 			name = "Download Benchmark JSON";
@@ -697,12 +688,9 @@
 				DB6ADFBE1C2362FF00D77BF1 /* Person.swift in Sources */,
 				DBF9D6281C3872BB0038E08E /* Benchmark.swift in Sources */,
 				DB6ADFB51C2362FF00D77BF1 /* JSONParserTests.swift in Sources */,
-<<<<<<< HEAD
 				DBF9D6381C3872E50038E08E /* CardUtilities.m in Sources */,
-=======
 				E43B67E11C5962CD00ACE390 /* JSONEncodingDetectorTests.swift in Sources */,
 				3F70EA991C6D0EC500972CEB /* JSONSerializingTests.swift in Sources */,
->>>>>>> 7e4d7774
 				DB6ADFBB1C2362FF00D77BF1 /* JSONTypeTests.swift in Sources */,
 				DB6ADFB21C2362FF00D77BF1 /* JSONDecodableTests.swift in Sources */,
 				DBF9D6361C3872E50038E08E /* CardSet.m in Sources */,
@@ -736,11 +724,8 @@
 			files = (
 				3F70EA981C6D0EC500972CEB /* JSONSerializingTests.swift in Sources */,
 				DB6ADFBD1C2362FF00D77BF1 /* Person.swift in Sources */,
-<<<<<<< HEAD
 				DBF9D6271C3872BB0038E08E /* Benchmark.swift in Sources */,
-=======
 				1C67C72B1C3B32A6003D5A05 /* JSONEncodableTests.swift in Sources */,
->>>>>>> 7e4d7774
 				DB6ADFB41C2362FF00D77BF1 /* JSONParserTests.swift in Sources */,
 				DBF9D6321C3872E40038E08E /* CardUtilities.m in Sources */,
 				DB6ADFBA1C2362FF00D77BF1 /* JSONTypeTests.swift in Sources */,
@@ -750,12 +735,9 @@
 				DBF9D6311C3872E40038E08E /* CardSet.swift in Sources */,
 				DBF9D62E1C3872E40038E08E /* Card.m in Sources */,
 				DB6ADFB71C2362FF00D77BF1 /* JSONSubscriptTests.swift in Sources */,
-<<<<<<< HEAD
 				DBF9D62F1C3872E40038E08E /* Card.swift in Sources */,
 				DBF9D6331C3872E40038E08E /* ReleaseDate.swift in Sources */,
-=======
 				DC194EB91C47D87B001D4569 /* JSONTests.swift in Sources */,
->>>>>>> 7e4d7774
 			);
 			runOnlyForDeploymentPostprocessing = 0;
 		};
@@ -782,12 +764,9 @@
 				DB6ADFBF1C2362FF00D77BF1 /* Person.swift in Sources */,
 				DBF9D6291C3872BB0038E08E /* Benchmark.swift in Sources */,
 				DB6ADFB61C2362FF00D77BF1 /* JSONParserTests.swift in Sources */,
-<<<<<<< HEAD
 				DBF9D63E1C3872E50038E08E /* CardUtilities.m in Sources */,
-=======
 				E43B67E21C5962CD00ACE390 /* JSONEncodingDetectorTests.swift in Sources */,
 				3F70EA9A1C6D0EC500972CEB /* JSONSerializingTests.swift in Sources */,
->>>>>>> 7e4d7774
 				DB6ADFBC1C2362FF00D77BF1 /* JSONTypeTests.swift in Sources */,
 				DB6ADFB31C2362FF00D77BF1 /* JSONDecodableTests.swift in Sources */,
 				DBF9D63C1C3872E50038E08E /* CardSet.m in Sources */,
